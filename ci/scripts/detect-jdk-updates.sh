#!/bin/bash

report_error() {
	echo "Script exited with error $1 on line $2"
	exit 1;
}

trap 'report_error $? $LINENO' ERR

case "$JDK_VERSION" in
<<<<<<< HEAD
=======
	java8)
		 BASE_URL="https://api.bell-sw.com/v1/liberica/releases?version-feature=8"
		 ISSUE_TITLE="Upgrade Java 8 version in CI image and .sdkmanrc"
	;;
	java11)
		 BASE_URL="https://api.bell-sw.com/v1/liberica/releases?version-feature=11"
		 ISSUE_TITLE="Upgrade Java 11 version in CI image"
	;;
>>>>>>> fbf60615
	java17)
		 BASE_URL="https://api.bell-sw.com/v1/liberica/releases?version-feature=17"
		 ISSUE_TITLE="Upgrade Java 17 version in CI image"
	;;
	java18)
		 BASE_URL="https://api.bell-sw.com/v1/liberica/releases?version-feature=18"
		 ISSUE_TITLE="Upgrade Java 18 version in CI image"
	;;
	*)
		echo $"Unknown java version"
		exit 1;
esac

response=$( curl -s ${BASE_URL}\&arch\=x86\&bitness\=64\&bundle-type\=jdk\&os\=linux\&package-type\=tar.gz\&version-modifier\=latest )
latest=$( jq -r '.[0].downloadUrl' <<< "$response" )
if [[ ${latest} = "null" || ${latest} = "" ]]; then
	echo "Could not parse JDK response: $response"
	exit 1;
fi

current=$( git-repo/ci/images/get-jdk-url.sh ${JDK_VERSION} )

if [[ $current = $latest ]]; then
	echo "Already up-to-date"
	exit 0;
fi

milestone_response=$( curl -s https://api.github.com/repos/${GITHUB_ORGANIZATION}/${GITHUB_REPO}/milestones\?state\=open )
milestone_result=$( jq -r -c --arg MILESTONE "$MILESTONE" '.[] | select(has("title")) | select(.title==$MILESTONE)' <<< "$milestone_response" )
if [[ ${milestone_result} = "null" || ${milestone_result} = "" ]]; then
	echo "Could not parse milestone: $milestone_response"
	exit 1;
fi

milestone_number=$( jq -r '.number' <<< "$milestone_result" )
existing_tasks=$( curl -s https://api.github.com/repos/${GITHUB_ORGANIZATION}/${GITHUB_REPO}/issues\?labels\=type:%20task\&state\=open\&creator\=spring-builds\&milestone\=${milestone_number} )
existing_jdk_issues=$( jq -r -c --arg TITLE "$ISSUE_TITLE" '.[] | select(has("title")) | select(.title==$TITLE)' <<< "$existing_tasks" )

if [[ ${existing_jdk_issues} = "" ]]; then
	curl \
	-s \
	-u ${GITHUB_USERNAME}:${GITHUB_PASSWORD} \
	-H "Content-type:application/json" \
	-d "{\"title\":\"${ISSUE_TITLE}\",\"milestone\":\"${milestone_number}\",\"body\": \"${latest}\",\"labels\":[\"type: task\"]}"  \
	-f \
	-X \
	POST "https://api.github.com/repos/${GITHUB_ORGANIZATION}/${GITHUB_REPO}/issues" > /dev/null || { echo "Failed to create issue" >&2; exit 1; }
else
	echo "Issue already exists."
fi<|MERGE_RESOLUTION|>--- conflicted
+++ resolved
@@ -8,20 +8,9 @@
 trap 'report_error $? $LINENO' ERR
 
 case "$JDK_VERSION" in
-<<<<<<< HEAD
-=======
-	java8)
-		 BASE_URL="https://api.bell-sw.com/v1/liberica/releases?version-feature=8"
-		 ISSUE_TITLE="Upgrade Java 8 version in CI image and .sdkmanrc"
-	;;
-	java11)
-		 BASE_URL="https://api.bell-sw.com/v1/liberica/releases?version-feature=11"
-		 ISSUE_TITLE="Upgrade Java 11 version in CI image"
-	;;
->>>>>>> fbf60615
 	java17)
 		 BASE_URL="https://api.bell-sw.com/v1/liberica/releases?version-feature=17"
-		 ISSUE_TITLE="Upgrade Java 17 version in CI image"
+		 ISSUE_TITLE="Upgrade Java 17 version in CI image and .sdkmanrc"
 	;;
 	java18)
 		 BASE_URL="https://api.bell-sw.com/v1/liberica/releases?version-feature=18"
