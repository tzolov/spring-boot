/*
 * Copyright 2012-2019 the original author or authors.
 *
 * Licensed under the Apache License, Version 2.0 (the "License");
 * you may not use this file except in compliance with the License.
 * You may obtain a copy of the License at
 *
 *      https://www.apache.org/licenses/LICENSE-2.0
 *
 * Unless required by applicable law or agreed to in writing, software
 * distributed under the License is distributed on an "AS IS" BASIS,
 * WITHOUT WARRANTIES OR CONDITIONS OF ANY KIND, either express or implied.
 * See the License for the specific language governing permissions and
 * limitations under the License.
 */

package org.springframework.boot.loader.tools;

import java.io.File;
import java.io.FileInputStream;
import java.io.IOException;
import java.io.InputStream;
import java.util.ArrayList;
import java.util.LinkedHashMap;
import java.util.List;
import java.util.Map;
import java.util.Map.Entry;
import java.util.concurrent.TimeUnit;
import java.util.jar.JarFile;
import java.util.jar.Manifest;

import org.apache.commons.compress.archivers.jar.JarArchiveEntry;

import org.springframework.boot.loader.tools.JarWriter.EntryTransformer;
import org.springframework.boot.loader.tools.JarWriter.UnpackHandler;
import org.springframework.core.io.support.SpringFactoriesLoader;
import org.springframework.util.Assert;
import org.springframework.util.StringUtils;

/**
 * Utility class that can be used to repackage an archive so that it can be executed using
 * '{@literal java -jar}'.
 *
 * @author Phillip Webb
 * @author Andy Wilkinson
 * @author Stephane Nicoll
 */
public class Repackager {

	private static final String MAIN_CLASS_ATTRIBUTE = "Main-Class";

	private static final String START_CLASS_ATTRIBUTE = "Start-Class";

	private static final String BOOT_VERSION_ATTRIBUTE = "Spring-Boot-Version";

	private static final String BOOT_LIB_ATTRIBUTE = "Spring-Boot-Lib";

	private static final String BOOT_CLASSES_ATTRIBUTE = "Spring-Boot-Classes";

	private static final byte[] ZIP_FILE_HEADER = new byte[] { 'P', 'K', 3, 4 };

	private static final long FIND_WARNING_TIMEOUT = TimeUnit.SECONDS.toMillis(10);

	private static final String SPRING_BOOT_APPLICATION_CLASS_NAME = "org.springframework.boot.autoconfigure.SpringBootApplication";

	private List<MainClassTimeoutWarningListener> mainClassTimeoutListeners = new ArrayList<>();

	private String mainClass;

	private boolean backupSource = true;

	private final File source;

	private Layout layout;

	private LayoutFactory layoutFactory;

	public Repackager(File source) {
		this(source, null);
	}

	public Repackager(File source, LayoutFactory layoutFactory) {
		if (source == null) {
			throw new IllegalArgumentException("Source file must be provided");
		}
		if (!source.exists() || !source.isFile()) {
			throw new IllegalArgumentException(
					"Source must refer to an existing file, " + "got " + source.getAbsolutePath());
		}
		this.source = source.getAbsoluteFile();
		this.layoutFactory = layoutFactory;
	}

	/**
	 * Add a listener that will be triggered to display a warning if searching for the
	 * main class takes too long.
	 * @param listener the listener to add
	 */
	public void addMainClassTimeoutWarningListener(MainClassTimeoutWarningListener listener) {
		this.mainClassTimeoutListeners.add(listener);
	}

	/**
	 * Sets the main class that should be run. If not specified the value from the
	 * MANIFEST will be used, or if no manifest entry is found the archive will be
	 * searched for a suitable class.
	 * @param mainClass the main class name
	 */
	public void setMainClass(String mainClass) {
		this.mainClass = mainClass;
	}

	/**
	 * Sets if source files should be backed up when they would be overwritten.
	 * @param backupSource if source files should be backed up
	 */
	public void setBackupSource(boolean backupSource) {
		this.backupSource = backupSource;
	}

	/**
	 * Sets the layout to use for the jar. Defaults to {@link Layouts#forFile(File)}.
	 * @param layout the layout
	 */
	public void setLayout(Layout layout) {
		if (layout == null) {
			throw new IllegalArgumentException("Layout must not be null");
		}
		this.layout = layout;
	}

	/**
	 * Sets the layout factory for the jar. The factory can be used when no specific
	 * layout is specified.
	 * @param layoutFactory the layout factory to set
	 */
	public void setLayoutFactory(LayoutFactory layoutFactory) {
		this.layoutFactory = layoutFactory;
	}

	/**
	 * Repackage the source file so that it can be run using '{@literal java -jar}'.
	 * @param libraries the libraries required to run the archive
	 * @throws IOException if the file cannot be repackaged
	 */
	public void repackage(Libraries libraries) throws IOException {
		repackage(this.source, libraries);
	}

	/**
	 * Repackage to the given destination so that it can be launched using '
	 * {@literal java -jar}'.
	 * @param destination the destination file (may be the same as the source)
	 * @param libraries the libraries required to run the archive
	 * @throws IOException if the file cannot be repackaged
	 */
	public void repackage(File destination, Libraries libraries) throws IOException {
		repackage(destination, libraries, null);
	}

	/**
	 * Repackage to the given destination so that it can be launched using '
	 * {@literal java -jar}'.
	 * @param destination the destination file (may be the same as the source)
	 * @param libraries the libraries required to run the archive
	 * @param launchScript an optional launch script prepended to the front of the jar
	 * @throws IOException if the file cannot be repackaged
	 * @since 1.3.0
	 */
	public void repackage(File destination, Libraries libraries, LaunchScript launchScript) throws IOException {
		if (destination == null || destination.isDirectory()) {
			throw new IllegalArgumentException("Invalid destination");
		}
		if (libraries == null) {
			throw new IllegalArgumentException("Libraries must not be null");
		}
		if (this.layout == null) {
			this.layout = getLayoutFactory().getLayout(this.source);
		}
		destination = destination.getAbsoluteFile();
		File workingSource = this.source;
		if (alreadyRepackaged() && this.source.equals(destination)) {
			return;
		}
		if (this.source.equals(destination)) {
			workingSource = getBackupFile();
			workingSource.delete();
			renameFile(this.source, workingSource);
		}
		destination.delete();
		try {
			try (JarFile jarFileSource = new JarFile(workingSource)) {
				repackage(jarFileSource, destination, libraries, launchScript);
			}
		}
		finally {
			if (!this.backupSource && !this.source.equals(workingSource)) {
				deleteFile(workingSource);
			}
		}
	}

	private LayoutFactory getLayoutFactory() {
		if (this.layoutFactory != null) {
			return this.layoutFactory;
		}
		List<LayoutFactory> factories = SpringFactoriesLoader.loadFactories(LayoutFactory.class, null);
		if (factories.isEmpty()) {
			return new DefaultLayoutFactory();
		}
		Assert.state(factories.size() == 1, "No unique LayoutFactory found");
		return factories.get(0);
	}

	/**
	 * Return the {@link File} to use to backup the original source.
	 * @return the file to use to backup the original source
	 */
	public final File getBackupFile() {
		return new File(this.source.getParentFile(), this.source.getName() + ".original");
	}

	private boolean alreadyRepackaged() throws IOException {
		try (JarFile jarFile = new JarFile(this.source)) {
			Manifest manifest = jarFile.getManifest();
			return (manifest != null && manifest.getMainAttributes().getValue(BOOT_VERSION_ATTRIBUTE) != null);
		}
	}

	private void repackage(JarFile sourceJar, File destination, Libraries libraries, LaunchScript launchScript)
			throws IOException {
		WritableLibraries writeableLibraries = new WritableLibraries(libraries);
		try (JarWriter writer = new JarWriter(destination, launchScript)) {
			writer.writeManifest(buildManifest(sourceJar));
			writeLoaderClasses(writer);
			if (this.layout instanceof RepackagingLayout) {
				writer.writeEntries(sourceJar,
						new RenamingEntryTransformer(((RepackagingLayout) this.layout).getRepackagedClassesLocation()),
						writeableLibraries);
			}
			else {
				writer.writeEntries(sourceJar, writeableLibraries);
			}
			writeableLibraries.write(writer);
		}
	}

	private void writeLoaderClasses(JarWriter writer) throws IOException {
		if (this.layout instanceof CustomLoaderLayout) {
			((CustomLoaderLayout) this.layout).writeLoadedClasses(writer);
		}
		else if (this.layout.isExecutable()) {
			writer.writeLoaderClasses();
		}
	}

	private boolean isZip(File file) {
		try {
			try (FileInputStream fileInputStream = new FileInputStream(file)) {
				return isZip(fileInputStream);
			}
		}
		catch (IOException ex) {
			return false;
		}
	}

	private boolean isZip(InputStream inputStream) throws IOException {
		for (int i = 0; i < ZIP_FILE_HEADER.length; i++) {
			if (inputStream.read() != ZIP_FILE_HEADER[i]) {
				return false;
			}
		}
		return true;
	}

	private Manifest buildManifest(JarFile source) throws IOException {
		Manifest manifest = source.getManifest();
		if (manifest == null) {
			manifest = new Manifest();
			manifest.getMainAttributes().putValue("Manifest-Version", "1.0");
		}
		manifest = new Manifest(manifest);
		String startClass = this.mainClass;
		if (startClass == null) {
			startClass = manifest.getMainAttributes().getValue(MAIN_CLASS_ATTRIBUTE);
		}
		if (startClass == null) {
			startClass = findMainMethodWithTimeoutWarning(source);
		}
		String launcherClassName = this.layout.getLauncherClassName();
		if (launcherClassName != null) {
			manifest.getMainAttributes().putValue(MAIN_CLASS_ATTRIBUTE, launcherClassName);
			if (startClass == null) {
				throw new IllegalStateException("Unable to find main class");
			}
			manifest.getMainAttributes().putValue(START_CLASS_ATTRIBUTE, startClass);
		}
		else if (startClass != null) {
			manifest.getMainAttributes().putValue(MAIN_CLASS_ATTRIBUTE, startClass);
		}
		String bootVersion = getClass().getPackage().getImplementationVersion();
		manifest.getMainAttributes().putValue(BOOT_VERSION_ATTRIBUTE, bootVersion);
		manifest.getMainAttributes().putValue(BOOT_CLASSES_ATTRIBUTE, (this.layout instanceof RepackagingLayout)
				? ((RepackagingLayout) this.layout).getRepackagedClassesLocation() : this.layout.getClassesLocation());
		String lib = this.layout.getLibraryDestination("", LibraryScope.COMPILE);
		if (StringUtils.hasLength(lib)) {
			manifest.getMainAttributes().putValue(BOOT_LIB_ATTRIBUTE, lib);
		}
		return manifest;
	}

	private String findMainMethodWithTimeoutWarning(JarFile source) throws IOException {
		long startTime = System.currentTimeMillis();
		String mainMethod = findMainMethod(source);
		long duration = System.currentTimeMillis() - startTime;
		if (duration > FIND_WARNING_TIMEOUT) {
			for (MainClassTimeoutWarningListener listener : this.mainClassTimeoutListeners) {
				listener.handleTimeoutWarning(duration, mainMethod);
			}
		}
		return mainMethod;
	}

	protected String findMainMethod(JarFile source) throws IOException {
		return MainClassFinder.findSingleMainClass(source, this.layout.getClassesLocation(),
				SPRING_BOOT_APPLICATION_CLASS_NAME);
	}

	private void renameFile(File file, File dest) {
		if (!file.renameTo(dest)) {
			throw new IllegalStateException("Unable to rename '" + file + "' to '" + dest + "'");
		}
	}

	private void deleteFile(File file) {
		if (!file.delete()) {
			throw new IllegalStateException("Unable to delete '" + file + "'");
		}
	}

	/**
	 * Callback interface used to present a warning when finding the main class takes too
	 * long.
	 */
	@FunctionalInterface
	public interface MainClassTimeoutWarningListener {

		/**
		 * Handle a timeout warning.
		 * @param duration the amount of time it took to find the main method
		 * @param mainMethod the main method that was actually found
		 */
		void handleTimeoutWarning(long duration, String mainMethod);

	}

	/**
	 * An {@code EntryTransformer} that renames entries by applying a prefix.
	 */
	private static final class RenamingEntryTransformer implements EntryTransformer {

		private final String namePrefix;

		private RenamingEntryTransformer(String namePrefix) {
			this.namePrefix = namePrefix;
		}

		@Override
		public JarArchiveEntry transform(JarArchiveEntry entry) {
			if (entry.getName().equals("META-INF/INDEX.LIST")) {
				return null;
			}
<<<<<<< HEAD
			if ((entry.getName().startsWith("META-INF/")
					&& !entry.getName().equals("META-INF/aop.xml")
					&& !entry.getName().endsWith(".kotlin_module"))
					|| entry.getName().startsWith("BOOT-INF/")
					|| entry.getName().equals("module-info.class")) {
=======
			if ((entry.getName().startsWith("META-INF/") && !entry.getName().equals("META-INF/aop.xml"))
					|| entry.getName().startsWith("BOOT-INF/")) {
>>>>>>> c6c139d9
				return entry;
			}
			JarArchiveEntry renamedEntry = new JarArchiveEntry(this.namePrefix + entry.getName());
			renamedEntry.setTime(entry.getTime());
			renamedEntry.setSize(entry.getSize());
			renamedEntry.setMethod(entry.getMethod());
			if (entry.getComment() != null) {
				renamedEntry.setComment(entry.getComment());
			}
			renamedEntry.setCompressedSize(entry.getCompressedSize());
			renamedEntry.setCrc(entry.getCrc());
			if (entry.getCreationTime() != null) {
				renamedEntry.setCreationTime(entry.getCreationTime());
			}
			if (entry.getExtra() != null) {
				renamedEntry.setExtra(entry.getExtra());
			}
			if (entry.getLastAccessTime() != null) {
				renamedEntry.setLastAccessTime(entry.getLastAccessTime());
			}
			if (entry.getLastModifiedTime() != null) {
				renamedEntry.setLastModifiedTime(entry.getLastModifiedTime());
			}
			return renamedEntry;
		}

	}

	/**
	 * An {@link UnpackHandler} that determines that an entry needs to be unpacked if a
	 * library that requires unpacking has a matching entry name.
	 */
	private final class WritableLibraries implements UnpackHandler {

		private final Map<String, Library> libraryEntryNames = new LinkedHashMap<>();

		private WritableLibraries(Libraries libraries) throws IOException {
			libraries.doWithLibraries((library) -> {
				if (isZip(library.getFile())) {
					String libraryDestination = Repackager.this.layout.getLibraryDestination(library.getName(),
							library.getScope());
					if (libraryDestination != null) {
						Library existing = this.libraryEntryNames.putIfAbsent(libraryDestination + library.getName(),
								library);
						if (existing != null) {
							throw new IllegalStateException("Duplicate library " + library.getName());
						}
					}
				}
			});
		}

		@Override
		public boolean requiresUnpack(String name) {
			Library library = this.libraryEntryNames.get(name);
			return library != null && library.isUnpackRequired();
		}

		@Override
		public String sha1Hash(String name) throws IOException {
			Library library = this.libraryEntryNames.get(name);
			if (library == null) {
				throw new IllegalArgumentException("No library found for entry name '" + name + "'");
			}
			return FileUtils.sha1Hash(library.getFile());
		}

		private void write(JarWriter writer) throws IOException {
			for (Entry<String, Library> entry : this.libraryEntryNames.entrySet()) {
				writer.writeNestedLibrary(entry.getKey().substring(0, entry.getKey().lastIndexOf('/') + 1),
						entry.getValue());
			}
		}

	}

}<|MERGE_RESOLUTION|>--- conflicted
+++ resolved
@@ -371,16 +371,9 @@
 			if (entry.getName().equals("META-INF/INDEX.LIST")) {
 				return null;
 			}
-<<<<<<< HEAD
-			if ((entry.getName().startsWith("META-INF/")
-					&& !entry.getName().equals("META-INF/aop.xml")
-					&& !entry.getName().endsWith(".kotlin_module"))
-					|| entry.getName().startsWith("BOOT-INF/")
+			if ((entry.getName().startsWith("META-INF/") && !entry.getName().equals("META-INF/aop.xml")
+					&& !entry.getName().endsWith(".kotlin_module")) || entry.getName().startsWith("BOOT-INF/")
 					|| entry.getName().equals("module-info.class")) {
-=======
-			if ((entry.getName().startsWith("META-INF/") && !entry.getName().equals("META-INF/aop.xml"))
-					|| entry.getName().startsWith("BOOT-INF/")) {
->>>>>>> c6c139d9
 				return entry;
 			}
 			JarArchiveEntry renamedEntry = new JarArchiveEntry(this.namePrefix + entry.getName());
