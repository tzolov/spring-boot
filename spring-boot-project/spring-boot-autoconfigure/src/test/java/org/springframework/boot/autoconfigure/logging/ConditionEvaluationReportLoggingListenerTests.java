/*
 * Copyright 2012-2019 the original author or authors.
 *
 * Licensed under the Apache License, Version 2.0 (the "License");
 * you may not use this file except in compliance with the License.
 * You may obtain a copy of the License at
 *
 *      https://www.apache.org/licenses/LICENSE-2.0
 *
 * Unless required by applicable law or agreed to in writing, software
 * distributed under the License is distributed on an "AS IS" BASIS,
 * WITHOUT WARRANTIES OR CONDITIONS OF ANY KIND, either express or implied.
 * See the License for the specific language governing permissions and
 * limitations under the License.
 */

package org.springframework.boot.autoconfigure.logging;

import java.util.Arrays;

import ch.qos.logback.classic.Level;
import ch.qos.logback.classic.Logger;
import ch.qos.logback.classic.LoggerContext;
import org.junit.Rule;
import org.junit.Test;
import org.slf4j.impl.StaticLoggerBinder;

import org.springframework.boot.SpringApplication;
import org.springframework.boot.autoconfigure.condition.ConditionEvaluationReport;
import org.springframework.boot.autoconfigure.context.PropertyPlaceholderAutoConfiguration;
import org.springframework.boot.autoconfigure.http.HttpMessageConvertersAutoConfiguration;
import org.springframework.boot.autoconfigure.web.servlet.WebMvcAutoConfiguration;
import org.springframework.boot.context.event.ApplicationFailedEvent;
import org.springframework.boot.logging.LogLevel;
import org.springframework.boot.testsupport.rule.OutputCapture;
import org.springframework.context.annotation.AnnotationConfigApplicationContext;
import org.springframework.context.annotation.Bean;
import org.springframework.context.annotation.Configuration;
import org.springframework.context.annotation.Import;
import org.springframework.context.event.ContextRefreshedEvent;
import org.springframework.mock.web.MockServletContext;
import org.springframework.web.context.support.AnnotationConfigWebApplicationContext;

import static org.assertj.core.api.Assertions.assertThat;
import static org.assertj.core.api.Assertions.assertThatExceptionOfType;
import static org.assertj.core.api.Assertions.assertThatIllegalArgumentException;

/**
 * Tests for {@link ConditionEvaluationReportLoggingListener}.
 *
 * @author Phillip Webb
 * @author Andy Wilkinson
 * @author Madhura Bhave
 */
public class ConditionEvaluationReportLoggingListenerTests {

	@Rule
	public OutputCapture outputCapture = new OutputCapture();

	private ConditionEvaluationReportLoggingListener initializer = new ConditionEvaluationReportLoggingListener();

	@Test
	public void logsDebugOnContextRefresh() {
		AnnotationConfigApplicationContext context = new AnnotationConfigApplicationContext();
		this.initializer.initialize(context);
		context.register(Config.class);
		context.refresh();
		withDebugLogging(() -> this.initializer.onApplicationEvent(new ContextRefreshedEvent(context)));
		assertThat(this.outputCapture.toString()).contains("CONDITIONS EVALUATION REPORT");
	}

	@Test
	public void logsDebugOnError() {
		AnnotationConfigApplicationContext context = new AnnotationConfigApplicationContext();
		this.initializer.initialize(context);
		context.register(ErrorConfig.class);
<<<<<<< HEAD
		assertThatExceptionOfType(Exception.class).isThrownBy(context::refresh).satisfies(
				(ex) -> withDebugLogging(() -> this.initializer.onApplicationEvent(
						new ApplicationFailedEvent(new SpringApplication(), new String[0],
								context, ex))));
		assertThat(this.outputCapture.toString())
				.contains("CONDITIONS EVALUATION REPORT");
=======
		try {
			context.refresh();
			fail("Did not error");
		}
		catch (Exception ex) {
			withDebugLogging(() -> this.initializer.onApplicationEvent(
					new ApplicationFailedEvent(new SpringApplication(), new String[0], context, ex)));
		}
		assertThat(this.outputCapture.toString()).contains("CONDITIONS EVALUATION REPORT");
>>>>>>> c6c139d9
	}

	@Test
	public void logsInfoOnErrorIfDebugDisabled() {
		AnnotationConfigApplicationContext context = new AnnotationConfigApplicationContext();
		this.initializer.initialize(context);
		context.register(ErrorConfig.class);
<<<<<<< HEAD
		assertThatExceptionOfType(Exception.class).isThrownBy(context::refresh)
				.satisfies((ex) -> this.initializer.onApplicationEvent(
						new ApplicationFailedEvent(new SpringApplication(), new String[0],
								context, ex)));
		assertThat(this.outputCapture.toString()).contains("Error starting"
				+ " ApplicationContext. To display the conditions report re-run"
				+ " your application with 'debug' enabled.");
=======
		try {
			context.refresh();
			fail("Did not error");
		}
		catch (Exception ex) {
			this.initializer.onApplicationEvent(
					new ApplicationFailedEvent(new SpringApplication(), new String[0], context, ex));
		}
		assertThat(this.outputCapture.toString())
				.contains("Error starting" + " ApplicationContext. To display the conditions report re-run"
						+ " your application with 'debug' enabled.");
>>>>>>> c6c139d9
	}

	@Test
	public void logsOutput() {
		AnnotationConfigApplicationContext context = new AnnotationConfigApplicationContext();
		this.initializer.initialize(context);
		context.register(Config.class);
		ConditionEvaluationReport.get(context.getBeanFactory()).recordExclusions(Arrays.asList("com.foo.Bar"));
		context.refresh();
		withDebugLogging(() -> this.initializer.onApplicationEvent(new ContextRefreshedEvent(context)));
		assertThat(this.outputCapture.toString()).contains("not a servlet web application (OnWebApplicationCondition)");
	}

	@Test
	public void canBeUsedInApplicationContext() {
		AnnotationConfigApplicationContext context = new AnnotationConfigApplicationContext();
		context.register(Config.class);
		new ConditionEvaluationReportLoggingListener().initialize(context);
		context.refresh();
		assertThat(context.getBean(ConditionEvaluationReport.class)).isNotNull();
	}

	@Test
	public void canBeUsedInNonGenericApplicationContext() {
		AnnotationConfigWebApplicationContext context = new AnnotationConfigWebApplicationContext();
		context.setServletContext(new MockServletContext());
		context.register(Config.class);
		new ConditionEvaluationReportLoggingListener().initialize(context);
		context.refresh();
		assertThat(context.getBean(ConditionEvaluationReport.class)).isNotNull();
	}

	@Test
	public void listenerWithInfoLevelShouldLogAtInfo() {
		AnnotationConfigApplicationContext context = new AnnotationConfigApplicationContext();
		ConditionEvaluationReportLoggingListener initializer = new ConditionEvaluationReportLoggingListener(
				LogLevel.INFO);
		initializer.initialize(context);
		context.register(Config.class);
		context.refresh();
		initializer.onApplicationEvent(new ContextRefreshedEvent(context));
		assertThat(this.outputCapture.toString()).contains("CONDITIONS EVALUATION REPORT");
	}

	@Test
	public void listenerSupportsOnlyInfoAndDebug() {
<<<<<<< HEAD
		assertThatIllegalArgumentException().isThrownBy(
				() -> new ConditionEvaluationReportLoggingListener(LogLevel.TRACE))
				.withMessageContaining("LogLevel must be INFO or DEBUG");
=======
		assertThatExceptionOfType(IllegalArgumentException.class)
				.isThrownBy(() -> new ConditionEvaluationReportLoggingListener(LogLevel.TRACE))
				.withMessage("LogLevel must be INFO or DEBUG");
>>>>>>> c6c139d9
	}

	@Test
	public void noErrorIfNotInitialized() {
		this.initializer.onApplicationEvent(new ApplicationFailedEvent(new SpringApplication(), new String[0], null,
				new RuntimeException("Planned")));
		assertThat(this.outputCapture.toString()).contains("Unable to provide the conditions report");
	}

	private void withDebugLogging(Runnable runnable) {
		LoggerContext context = (LoggerContext) StaticLoggerBinder.getSingleton().getLoggerFactory();
		Logger logger = context.getLogger(ConditionEvaluationReportLoggingListener.class);
		Level currentLevel = logger.getLevel();
		logger.setLevel(Level.DEBUG);
		try {
			runnable.run();
		}
		finally {
			logger.setLevel(currentLevel);
		}
	}

	@Configuration
	@Import({ WebMvcAutoConfiguration.class, HttpMessageConvertersAutoConfiguration.class,
			PropertyPlaceholderAutoConfiguration.class })
	static class Config {

	}

	@Configuration
	@Import(WebMvcAutoConfiguration.class)
	static class ErrorConfig {

		@Bean
		public String iBreak() {
			throw new RuntimeException();
		}

	}

}<|MERGE_RESOLUTION|>--- conflicted
+++ resolved
@@ -74,24 +74,10 @@
 		AnnotationConfigApplicationContext context = new AnnotationConfigApplicationContext();
 		this.initializer.initialize(context);
 		context.register(ErrorConfig.class);
-<<<<<<< HEAD
-		assertThatExceptionOfType(Exception.class).isThrownBy(context::refresh).satisfies(
-				(ex) -> withDebugLogging(() -> this.initializer.onApplicationEvent(
-						new ApplicationFailedEvent(new SpringApplication(), new String[0],
-								context, ex))));
-		assertThat(this.outputCapture.toString())
-				.contains("CONDITIONS EVALUATION REPORT");
-=======
-		try {
-			context.refresh();
-			fail("Did not error");
-		}
-		catch (Exception ex) {
-			withDebugLogging(() -> this.initializer.onApplicationEvent(
-					new ApplicationFailedEvent(new SpringApplication(), new String[0], context, ex)));
-		}
+		assertThatExceptionOfType(Exception.class).isThrownBy(context::refresh)
+				.satisfies((ex) -> withDebugLogging(() -> this.initializer.onApplicationEvent(
+						new ApplicationFailedEvent(new SpringApplication(), new String[0], context, ex))));
 		assertThat(this.outputCapture.toString()).contains("CONDITIONS EVALUATION REPORT");
->>>>>>> c6c139d9
 	}
 
 	@Test
@@ -99,27 +85,11 @@
 		AnnotationConfigApplicationContext context = new AnnotationConfigApplicationContext();
 		this.initializer.initialize(context);
 		context.register(ErrorConfig.class);
-<<<<<<< HEAD
-		assertThatExceptionOfType(Exception.class).isThrownBy(context::refresh)
-				.satisfies((ex) -> this.initializer.onApplicationEvent(
-						new ApplicationFailedEvent(new SpringApplication(), new String[0],
-								context, ex)));
-		assertThat(this.outputCapture.toString()).contains("Error starting"
-				+ " ApplicationContext. To display the conditions report re-run"
-				+ " your application with 'debug' enabled.");
-=======
-		try {
-			context.refresh();
-			fail("Did not error");
-		}
-		catch (Exception ex) {
-			this.initializer.onApplicationEvent(
-					new ApplicationFailedEvent(new SpringApplication(), new String[0], context, ex));
-		}
+		assertThatExceptionOfType(Exception.class).isThrownBy(context::refresh).satisfies((ex) -> this.initializer
+				.onApplicationEvent(new ApplicationFailedEvent(new SpringApplication(), new String[0], context, ex)));
 		assertThat(this.outputCapture.toString())
 				.contains("Error starting" + " ApplicationContext. To display the conditions report re-run"
 						+ " your application with 'debug' enabled.");
->>>>>>> c6c139d9
 	}
 
 	@Test
@@ -166,15 +136,9 @@
 
 	@Test
 	public void listenerSupportsOnlyInfoAndDebug() {
-<<<<<<< HEAD
-		assertThatIllegalArgumentException().isThrownBy(
-				() -> new ConditionEvaluationReportLoggingListener(LogLevel.TRACE))
+		assertThatIllegalArgumentException()
+				.isThrownBy(() -> new ConditionEvaluationReportLoggingListener(LogLevel.TRACE))
 				.withMessageContaining("LogLevel must be INFO or DEBUG");
-=======
-		assertThatExceptionOfType(IllegalArgumentException.class)
-				.isThrownBy(() -> new ConditionEvaluationReportLoggingListener(LogLevel.TRACE))
-				.withMessage("LogLevel must be INFO or DEBUG");
->>>>>>> c6c139d9
 	}
 
 	@Test
