--- conflicted
+++ resolved
@@ -79,11 +79,6 @@
 	void simpleQueryShouldWork() {
 		testWithWebClient((client) -> {
 			String query = "{ bookById(id: \\\"book-1\\\"){ id name pageCount author } }";
-<<<<<<< HEAD
-			client.post().uri("/graphql").bodyValue("{  \"query\": \"" + query + "\"}").exchange().expectStatus().isOk()
-					.expectHeader().contentType(MediaType.APPLICATION_GRAPHQL_RESPONSE_VALUE).expectBody()
-					.jsonPath("data.bookById.name").isEqualTo("GraphQL for beginners");
-=======
 			client.post()
 				.uri("/graphql")
 				.bodyValue("{  \"query\": \"" + query + "\"}")
@@ -91,11 +86,10 @@
 				.expectStatus()
 				.isOk()
 				.expectHeader()
-				.contentType("application/json")
+				.contentType(MediaType.APPLICATION_GRAPHQL_RESPONSE_VALUE)
 				.expectBody()
 				.jsonPath("data.bookById.name")
 				.isEqualTo("GraphQL for beginners");
->>>>>>> df5898a1
 		});
 	}
 
@@ -222,22 +216,14 @@
 
 	private void testWithWebClient(Consumer<WebTestClient> consumer) {
 		this.contextRunner.run((context) -> {
-<<<<<<< HEAD
-			WebTestClient client = WebTestClient.bindToApplicationContext(context).configureClient()
-					.defaultHeaders((headers) -> {
-						headers.setContentType(MediaType.APPLICATION_JSON);
-						headers.setAccept(Collections.singletonList(MediaType.APPLICATION_GRAPHQL_RESPONSE));
-					}).baseUrl(BASE_URL).build();
-=======
 			WebTestClient client = WebTestClient.bindToApplicationContext(context)
 				.configureClient()
 				.defaultHeaders((headers) -> {
 					headers.setContentType(MediaType.APPLICATION_JSON);
-					headers.setAccept(Collections.singletonList(MediaType.APPLICATION_JSON));
+					headers.setAccept(Collections.singletonList(MediaType.APPLICATION_GRAPHQL_RESPONSE));
 				})
 				.baseUrl(BASE_URL)
 				.build();
->>>>>>> df5898a1
 			consumer.accept(client);
 		});
 	}
