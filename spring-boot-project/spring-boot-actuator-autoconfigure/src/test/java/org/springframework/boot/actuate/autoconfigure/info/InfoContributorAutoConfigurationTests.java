/*
 * Copyright 2012-2023 the original author or authors.
 *
 * Licensed under the Apache License, Version 2.0 (the "License");
 * you may not use this file except in compliance with the License.
 * You may obtain a copy of the License at
 *
 *      https://www.apache.org/licenses/LICENSE-2.0
 *
 * Unless required by applicable law or agreed to in writing, software
 * distributed under the License is distributed on an "AS IS" BASIS,
 * WITHOUT WARRANTIES OR CONDITIONS OF ANY KIND, either express or implied.
 * See the License for the specific language governing permissions and
 * limitations under the License.
 */

package org.springframework.boot.actuate.autoconfigure.info;

import java.util.Map;
import java.util.Properties;

import org.junit.jupiter.api.Test;

import org.springframework.boot.actuate.info.BuildInfoContributor;
import org.springframework.boot.actuate.info.EnvironmentInfoContributor;
import org.springframework.boot.actuate.info.GitInfoContributor;
import org.springframework.boot.actuate.info.Info;
import org.springframework.boot.actuate.info.InfoContributor;
import org.springframework.boot.actuate.info.JavaInfoContributor;
import org.springframework.boot.actuate.info.OsInfoContributor;
import org.springframework.boot.autoconfigure.AutoConfigurations;
import org.springframework.boot.info.BuildProperties;
import org.springframework.boot.info.GitProperties;
import org.springframework.boot.info.JavaInfo;
import org.springframework.boot.info.OsInfo;
import org.springframework.boot.test.context.runner.ApplicationContextRunner;
import org.springframework.context.annotation.Bean;
import org.springframework.context.annotation.Configuration;

import static org.assertj.core.api.Assertions.assertThat;

/**
 * Tests for {@link InfoContributorAutoConfiguration}.
 *
 * @author Stephane Nicoll
 * @author Jonatan Ivanov
 */
class InfoContributorAutoConfigurationTests {

	private final ApplicationContextRunner contextRunner = new ApplicationContextRunner()
		.withConfiguration(AutoConfigurations.of(InfoContributorAutoConfiguration.class));

	@Test
	void envContributor() {
		this.contextRunner.withPropertyValues("management.info.env.enabled=true")
			.run((context) -> assertThat(context).hasSingleBean(EnvironmentInfoContributor.class));
	}

	@Test
	void defaultInfoContributorsEnabled() {
		this.contextRunner.run((context) -> assertThat(context).doesNotHaveBean(InfoContributor.class));
	}

	@Test
	void defaultInfoContributorsEnabledWithPrerequisitesInPlace() {
		this.contextRunner.withUserConfiguration(GitPropertiesConfiguration.class, BuildPropertiesConfiguration.class)
			.run((context) -> assertThat(context.getBeansOfType(InfoContributor.class)).hasSize(2)
				.satisfies((contributors) -> assertThat(contributors.values())
					.hasOnlyElementsOfTypes(BuildInfoContributor.class, GitInfoContributor.class)));
	}

	@Test
	void defaultInfoContributorsDisabledWithPrerequisitesInPlace() {
		this.contextRunner.withUserConfiguration(GitPropertiesConfiguration.class, BuildPropertiesConfiguration.class)
			.withPropertyValues("management.info.defaults.enabled=false")
			.run((context) -> assertThat(context).doesNotHaveBean(InfoContributor.class));
	}

	@Test
	void defaultInfoContributorsDisabledWithCustomOne() {
		this.contextRunner.withUserConfiguration(CustomInfoContributorConfiguration.class).run((context) -> {
			assertThat(context).hasSingleBean(InfoContributor.class);
			assertThat(context.getBean(InfoContributor.class)).isSameAs(context.getBean("customInfoContributor"));
		});
	}

	@SuppressWarnings("unchecked")
	@Test
	void gitPropertiesDefaultMode() {
		this.contextRunner.withUserConfiguration(GitPropertiesConfiguration.class).run((context) -> {
			assertThat(context).hasSingleBean(GitInfoContributor.class);
			Map<String, Object> content = invokeContributor(context.getBean(GitInfoContributor.class));
			Object git = content.get("git");
			assertThat(git).isInstanceOf(Map.class);
			Map<String, Object> gitInfo = (Map<String, Object>) git;
			assertThat(gitInfo).containsOnlyKeys("branch", "commit");
		});
	}

	@SuppressWarnings("unchecked")
	@Test
	void gitPropertiesFullMode() {
		this.contextRunner.withPropertyValues("management.info.git.mode=full")
<<<<<<< HEAD
				.withUserConfiguration(GitPropertiesConfiguration.class).run((context) -> {
					assertThat(context).hasSingleBean(GitInfoContributor.class);
					Map<String, Object> content = invokeContributor(context.getBean(GitInfoContributor.class));
					Object git = content.get("git");
					assertThat(git).isInstanceOf(Map.class);
					Map<String, Object> gitInfo = (Map<String, Object>) git;
					assertThat(gitInfo).containsOnlyKeys("branch", "commit", "foo");
					assertThat(gitInfo).containsEntry("foo", "bar");
				});
=======
			.withUserConfiguration(GitPropertiesConfiguration.class)
			.run((context) -> {
				assertThat(context).hasSingleBean(GitInfoContributor.class);
				Map<String, Object> content = invokeContributor(context.getBean(GitInfoContributor.class));
				Object git = content.get("git");
				assertThat(git).isInstanceOf(Map.class);
				Map<String, Object> gitInfo = (Map<String, Object>) git;
				assertThat(gitInfo).containsOnlyKeys("branch", "commit", "foo");
				assertThat(gitInfo.get("foo")).isEqualTo("bar");
			});
>>>>>>> df5898a1
	}

	@Test
	void customGitInfoContributor() {
		this.contextRunner.withUserConfiguration(CustomGitInfoContributorConfiguration.class).run((context) -> {
			assertThat(context).hasSingleBean(GitInfoContributor.class);
			assertThat(context.getBean(GitInfoContributor.class)).isSameAs(context.getBean("customGitInfoContributor"));
		});
	}

	@SuppressWarnings("unchecked")
	@Test
	void buildProperties() {
		this.contextRunner.withUserConfiguration(BuildPropertiesConfiguration.class).run((context) -> {
			assertThat(context).hasSingleBean(BuildInfoContributor.class);
			Map<String, Object> content = invokeContributor(context.getBean(BuildInfoContributor.class));
			Object build = content.get("build");
			assertThat(build).isInstanceOf(Map.class);
			Map<String, Object> buildInfo = (Map<String, Object>) build;
			assertThat(buildInfo).containsOnlyKeys("group", "artifact", "foo");
			assertThat(buildInfo).containsEntry("foo", "bar");
		});
	}

	@Test
	void customBuildInfoContributor() {
		this.contextRunner.withUserConfiguration(CustomBuildInfoContributorConfiguration.class).run((context) -> {
			assertThat(context).hasSingleBean(BuildInfoContributor.class);
			assertThat(context.getBean(BuildInfoContributor.class))
				.isSameAs(context.getBean("customBuildInfoContributor"));
		});
	}

	@Test
	void javaInfoContributor() {
		this.contextRunner.withPropertyValues("management.info.java.enabled=true").run((context) -> {
			assertThat(context).hasSingleBean(JavaInfoContributor.class);
			Map<String, Object> content = invokeContributor(context.getBean(JavaInfoContributor.class));
			assertThat(content).containsKey("java");
			assertThat(content.get("java")).isInstanceOf(JavaInfo.class);
		});
	}

	@Test
	void osInfoContributor() {
		this.contextRunner.withPropertyValues("management.info.os.enabled=true").run((context) -> {
			assertThat(context).hasSingleBean(OsInfoContributor.class);
			Map<String, Object> content = invokeContributor(context.getBean(OsInfoContributor.class));
			assertThat(content).containsKey("os");
			assertThat(content.get("os")).isInstanceOf(OsInfo.class);
		});
	}

	private Map<String, Object> invokeContributor(InfoContributor contributor) {
		Info.Builder builder = new Info.Builder();
		contributor.contribute(builder);
		return builder.build().getDetails();
	}

	@Configuration(proxyBeanMethods = false)
	static class GitPropertiesConfiguration {

		@Bean
		GitProperties gitProperties() {
			Properties properties = new Properties();
			properties.put("branch", "master");
			properties.put("commit.id", "abcdefg");
			properties.put("foo", "bar");
			return new GitProperties(properties);
		}

	}

	@Configuration(proxyBeanMethods = false)
	static class BuildPropertiesConfiguration {

		@Bean
		BuildProperties buildProperties() {
			Properties properties = new Properties();
			properties.put("group", "com.example");
			properties.put("artifact", "demo");
			properties.put("foo", "bar");
			return new BuildProperties(properties);
		}

	}

	@Configuration(proxyBeanMethods = false)
	static class CustomInfoContributorConfiguration {

		@Bean
		InfoContributor customInfoContributor() {
			return (builder) -> {
			};
		}

	}

	@Configuration(proxyBeanMethods = false)
	static class CustomGitInfoContributorConfiguration {

		@Bean
		GitInfoContributor customGitInfoContributor() {
			return new GitInfoContributor(new GitProperties(new Properties()));
		}

	}

	@Configuration(proxyBeanMethods = false)
	static class CustomBuildInfoContributorConfiguration {

		@Bean
		BuildInfoContributor customBuildInfoContributor() {
			return new BuildInfoContributor(new BuildProperties(new Properties()));
		}

	}

}<|MERGE_RESOLUTION|>--- conflicted
+++ resolved
@@ -101,17 +101,6 @@
 	@Test
 	void gitPropertiesFullMode() {
 		this.contextRunner.withPropertyValues("management.info.git.mode=full")
-<<<<<<< HEAD
-				.withUserConfiguration(GitPropertiesConfiguration.class).run((context) -> {
-					assertThat(context).hasSingleBean(GitInfoContributor.class);
-					Map<String, Object> content = invokeContributor(context.getBean(GitInfoContributor.class));
-					Object git = content.get("git");
-					assertThat(git).isInstanceOf(Map.class);
-					Map<String, Object> gitInfo = (Map<String, Object>) git;
-					assertThat(gitInfo).containsOnlyKeys("branch", "commit", "foo");
-					assertThat(gitInfo).containsEntry("foo", "bar");
-				});
-=======
 			.withUserConfiguration(GitPropertiesConfiguration.class)
 			.run((context) -> {
 				assertThat(context).hasSingleBean(GitInfoContributor.class);
@@ -120,9 +109,8 @@
 				assertThat(git).isInstanceOf(Map.class);
 				Map<String, Object> gitInfo = (Map<String, Object>) git;
 				assertThat(gitInfo).containsOnlyKeys("branch", "commit", "foo");
-				assertThat(gitInfo.get("foo")).isEqualTo("bar");
+				assertThat(gitInfo).containsEntry("foo", "bar");
 			});
->>>>>>> df5898a1
 	}
 
 	@Test
