--- conflicted
+++ resolved
@@ -98,7 +98,6 @@
 		this.ssl = ssl;
 	}
 
-<<<<<<< HEAD
 	@Override
 	public void setSslStoreProvider(SslStoreProvider sslStoreProvider) {
 		this.sslStoreProvider = sslStoreProvider;
@@ -107,29 +106,6 @@
 	/**
 	 * Set the {@link ReactorResourceFactory} to get the shared resources from.
 	 * @param resourceFactory the server resources
-=======
-	/**
-	 * Set {@link ServerRSocketFactoryProcessor}s that should be called to process the
-	 * {@link ServerRSocketFactory} while building the server. Calling this method will
-	 * replace any existing processors.
-	 * @param socketFactoryProcessors processors to apply before the server starts
-	 * @deprecated since 2.2.7 for removal in 2.4 in favor of
-	 * {@link #setRSocketServerCustomizers(Collection)}
-	 */
-	@Deprecated
-	public void setSocketFactoryProcessors(
-			Collection<? extends ServerRSocketFactoryProcessor> socketFactoryProcessors) {
-		Assert.notNull(socketFactoryProcessors, "SocketFactoryProcessors must not be null");
-		this.socketFactoryProcessors = new ArrayList<>(socketFactoryProcessors);
-	}
-
-	/**
-	 * Add {@link ServerRSocketFactoryProcessor}s that should be called to process the
-	 * {@link ServerRSocketFactory} while building the server.
-	 * @param socketFactoryProcessors processors to apply before the server starts
-	 * @deprecated since 2.2.7 for removal in 2.4 in favor of
-	 * {@link #addRSocketServerCustomizers(RSocketServerCustomizer...)}
->>>>>>> 26dd1b9a
 	 */
 	public void setResourceFactory(ReactorResourceFactory resourceFactory) {
 		this.resourceFactory = resourceFactory;
